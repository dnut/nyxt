;;;; base.lisp --- main entry point into nEXT

(in-package :next)

(defun start ()
  (ensure-directories-exist (uiop:physicalize-pathname "~/.next.d/"))
  (initialize-default-key-bindings)
  ;; load the user configuration if it exists
  (load *init-file-path* :if-does-not-exist nil)
  (initialize-bookmark-db)
  (initialize-history-db)
  (interface:initialize)
  (interface:start)
  ;; create the default buffers
  (setf *minibuffer*
	(make-instance 'buffer :name "minibuffer" :mode (minibuffer-mode)))
  (set-visible-active-buffer (generate-new-buffer "default" (document-mode)))
  (set-url *start-page-url*))

(defun start-swank ()
  (swank:create-server :port *swank-port* :style :spawn :dont-close t))

(defun initialize-default-key-bindings ()
  (define-key *global-map* (kbd "C-x C-c")
    #'interface:kill)
  (define-key *global-map* (kbd "C-x b")
    (:input-complete *minibuffer* switch-buffer buffer-complete))
  (define-key *global-map* (kbd "C-x k")
    (:input-complete *minibuffer* delete-buffer buffer-complete))
  (define-key *global-map* (kbd "M-l")
    (:input-complete *minibuffer* set-url-new-buffer history-typed-complete :empty-complete t))
  (define-key *global-map* (kbd "S-b k")
    (:input-complete *minibuffer* bookmark-delete bookmark-complete))
  (define-key *minibuffer-mode-map* (kbd "
")
    #'(lambda () (return-input (mode *minibuffer*))))
  (define-key *minibuffer-mode-map* (kbd "C-
")
    #'(lambda () (return-immediate (mode *minibuffer*))))  
  (define-key *minibuffer-mode-map* (kbd "C-g")
    #'(lambda () (cancel-input (mode *minibuffer*))))
  (define-key *minibuffer-mode-map* (kbd "Escape")
    #'(lambda () (cancel-input (mode *minibuffer*))))
  (define-key *document-mode-map* (kbd "M-f")
    (:input-complete *minibuffer* history-forwards-query history-fowards-query-complete))
  (define-key *document-mode-map* (kbd "M-b")
    #'history-backwards)
  (define-key *document-mode-map* (kbd "C-g")
    (:input *minibuffer* go-anchor :setup #'setup-anchor :cleanup #'remove-link-hints))
  (define-key *document-mode-map* (kbd "M-g")
    (:input *minibuffer* go-anchor-new-buffer :setup #'setup-anchor :cleanup #'remove-link-hints))
  (define-key *document-mode-map* (kbd "S-g")
    (:input *minibuffer* go-anchor-new-buffer-focus :setup #'setup-anchor))
  (define-key *document-mode-map* (kbd "C-f")
    #'history-forwards)
  (define-key *document-mode-map* (kbd "C-b")
    #'history-backwards)
  (define-key *document-mode-map* (kbd "C-p")
    #'scroll-up)
  (define-key *document-mode-map* (kbd "C-n")
    #'scroll-down)
  (define-key *document-mode-map* (kbd "C-l")
    (:input-complete *minibuffer* set-url history-typed-complete :setup #'setup-url :empty-complete t))
  (define-key *document-mode-map* (kbd "S-b o")
    (:input-complete *minibuffer* set-url bookmark-complete))
<<<<<<< HEAD
  (define-key document-mode-map (kbd "S-b s")
    #'bookmark-current-page)
  (define-key global-map (kbd "C-i")
    #'start-swank))
=======
  (define-key *document-mode-map* (kbd "S-b s")
    #'bookmark-current-page)
  (define-key *document-mode-map* (kbd "S-b g")
    (:input *minibuffer* bookmark-anchor :setup #'setup-anchor :cleanup #'remove-link-hints))
  (define-key *global-map* (kbd "S-b u")
    (:input *minibuffer* bookmark-url))
  (define-key *document-mode-map* (kbd "C-[")
    #'switch-buffer-previous)
  (define-key *document-mode-map* (kbd "C-]")
    #'switch-buffer-next)
  (define-key *global-map* (kbd "C-w")
    #'delete-active-buffer)
  (define-key *minibuffer-mode-map* (kbd "C-n")
    #'interface:minibuffer-select-next)
  (define-key *minibuffer-mode-map* (kbd "C-p")
    #'interface:minibuffer-select-previous)
  (define-key *global-map* (kbd "S-h v")
    (:input-complete *minibuffer* variable-inspect variable-complete :setup #'load-package-globals))
  (define-key *global-map* (kbd "C-o")
    (:input *minibuffer* load-file)))
>>>>>>> faa19834
<|MERGE_RESOLUTION|>--- conflicted
+++ resolved
@@ -31,10 +31,10 @@
     (:input-complete *minibuffer* set-url-new-buffer history-typed-complete :empty-complete t))
   (define-key *global-map* (kbd "S-b k")
     (:input-complete *minibuffer* bookmark-delete bookmark-complete))
-  (define-key *minibuffer-mode-map* (kbd "
+  (define-key *minibuffer-mode-map* (kbd " ")
     #'(lambda () (return-input (mode *minibuffer*))))
-  (define-key *minibuffer-mode-map* (kbd "C-
+  (define-key *minibuffer-mode-map* (kbd "C- ")
     #'(lambda () (return-immediate (mode *minibuffer*))))  
   (define-key *minibuffer-mode-map* (kbd "C-g")
@@ -63,12 +63,6 @@
     (:input-complete *minibuffer* set-url history-typed-complete :setup #'setup-url :empty-complete t))
   (define-key *document-mode-map* (kbd "S-b o")
     (:input-complete *minibuffer* set-url bookmark-complete))
-<<<<<<< HEAD
-  (define-key document-mode-map (kbd "S-b s")
-    #'bookmark-current-page)
-  (define-key global-map (kbd "C-i")
-    #'start-swank))
-=======
   (define-key *document-mode-map* (kbd "S-b s")
     #'bookmark-current-page)
   (define-key *document-mode-map* (kbd "S-b g")
@@ -88,5 +82,6 @@
   (define-key *global-map* (kbd "S-h v")
     (:input-complete *minibuffer* variable-inspect variable-complete :setup #'load-package-globals))
   (define-key *global-map* (kbd "C-o")
-    (:input *minibuffer* load-file)))
->>>>>>> faa19834
+    (:input *minibuffer* load-file))
+  (define-key global-map (kbd "C-i")
+    #'start-swank))