;;; utility.lisp --- utility classes and functions

(in-package :next)

(defmethod object-string ((object t))
  (princ-to-string object))

;; data node used to represent tree history
(defclass node ()
    ((parent :accessor node-parent :initarg :parent :initform nil)
     (children :accessor node-children :initform nil)
     (data :accessor node-data :initarg :data :initform nil)))

(defmethod object-string ((node node))
  (node-data node))

(define-command start-swank (root-mode &optional (swank-port *swank-port*))
  "Start a Swank server that can be connected to, for instance, in Emacs via
SLIME."
  (swank:create-server :port swank-port :dont-close t))

(defun parse-url (input-url)
  "From user input, return the full url to visit.

If the first word references a search engine, generate a search query.
If the input starts with an uri scheme, open it as is.
If the input is actually a file path, open it.
Suppose the user omitted the scheme: if the input prefixed by 'https://' gives a valid uri, go to it.
Otherwise, build a search query with the default search engine."
  (let* ((window (%%window-active *interface*))
         (engine (assoc (first (cl-strings:split input-url))
                        (search-engines window) :test #'string=))
         (default (assoc "default"
                         (search-engines window) :test #'string=)))
    (if engine
        (generate-search-query
         (subseq input-url
                 (length (first (cl-strings:split input-url))))
         (rest engine))
        (let ((recognized-scheme (ignore-errors (quri:uri-scheme (quri:uri input-url)))))
          (cond
            ((and recognized-scheme
                  (not (string= "file" recognized-scheme)))
             input-url)
            ((or (string= "file" recognized-scheme)
                 (probe-file input-url))
             (if (string= "file" recognized-scheme)
                 input-url
                 (format nil "file://~a"
                         (uiop:ensure-absolute-pathname input-url *default-pathname-defaults*))))
            ((quri:uri-p (ignore-errors
                          (quri:uri (str:concat "https://" input-url))))
             (str:concat "https://" input-url))
            (t (generate-search-query input-url (rest default))))))))

(defun generate-search-query (search-string search-url)
  (let* ((encoded-search-string
           (cl-string-match:replace-re "  *" "+" search-string :all t))
         (url (format nil search-url encoded-search-string)))
    url))

(defun fuzzy-match (input candidates &key (accessor-function nil)
                                          (case-sensitive nil))
  "fuzzy-match works by taking a string input from the user. The
string is then populated with '*' between each character to create a
regex. As an example, 'nt' will become 'n.*t.*'. This will enable
matching of 'next' or 'note', etc. This function currently limits the
type of input that it accepts, only matching against alphabetical input. An
advanced version of this command may allow for complete regular expressions, but
will have to consider malformed ones."
  (let* ((cleaned-input (cl-string-match:replace-re
                         "[^a-zA-Z]" "" input :all t))
         (cleaned-input (if case-sensitive
                            cleaned-input
                            (string-downcase cleaned-input)))
         (regex
           (with-output-to-string (stream)
             (loop for char across cleaned-input do
               (princ #\. stream)
               (princ #\* stream)
               (princ char stream))
             ;; match any chars after final char in cleaned-input
             (princ #\. stream)
             (princ #\* stream)))
         (completions nil))
    ;; use constructed regex to see which options match
    (flet ((candidate-representation (candidate)
             (if accessor-function
                 (funcall accessor-function candidate) candidate)))
      (loop for candidate in candidates do
        (when (cl-string-match:match-re
               regex
               (if case-sensitive
                   (candidate-representation candidate)
                   (string-downcase (candidate-representation candidate))))
          (push candidate completions))))
    completions))

(defun xdg-data-home (&optional (file-name ""))
  "Return XDG_DATA_HOME as per XDG directory specification.
FILE-NAME is appended to the result."
  (merge-pathnames
   file-name
   (merge-pathnames
    (make-pathname :directory '(:relative "next"))
    (uiop:xdg-data-home))))

(defun xdg-config-home (&optional (file-name ""))
  "Return XDG_CONFIG_HOME as per XDG directory specification.
FILE-NAME is appended to the result."
  (merge-pathnames
   file-name
   (merge-pathnames
    (make-pathname :directory '(:relative "next"))
    (uiop:xdg-config-home))))

(defun ensure-parent-exists (path)
  "Create parent directories of PATH if they don't exist and return PATH."
  (ensure-directories-exist (directory-namestring path))
  path)

(defun ensure-file-exists (path &optional (init-function))
  "Create file pointed by PATH if it does not exists.  Return PATH's truename.
When non-nil, INIT-FUNCTION is used to create the file, else the file will be empty."
  (unless (probe-file path)
    (if init-function
        (funcall init-function path)
        (close (open (ensure-parent-exists path) :direction :probe :if-does-not-exist :create))))
  (truename path))

(defun find-slot (class slot-name)
  "CLASS can be a symbol or a class."
  (when (symbolp class)
    (setf class (closer-mop:ensure-finalized (find-class class))))
  (find-if (lambda (slot)
             (eq (closer-mop:slot-definition-name slot)
                 slot-name))
           (closer-mop:class-slots class)))

(defun get-default (class-name slot-name)
  "Get default value of slot SLOT-NAME from class CLASS-NAME.
The second value is the initfunction."
  (let* ((class (closer-mop:ensure-finalized (find-class class-name)))
         (slot (find-slot class slot-name))
         (value (closer-mop:slot-definition-initform slot)))
    ;; When querying quoted lists, the return value of slot-definition-initform
    ;; is quoted.  For lists declared with LIST, the return value is a list starting with symbol LIST.
    ;; In those cases, we eval it here so that the caller does not have to do it.
    ;; Besides, when the slot value is updated with SETF, the list is stored
    ;; unquoted / without LIST.  By evaluating here, we make sure that all calls to GET-DEFAULT
    ;; have consistent return types.  WARNING: This could be limitating if slot
    ;; was meant to actually store a quoted list.  Should this happen, we would
    ;; have to take some provision.
    (if (and (listp value)
             (or
              (eq 'quote (first value))
              (eq 'list (first value))))
        (eval value)
        value)))

(defun (setf get-default) (value class-name slot-name)
  "Set default value of SLOT-NAME from CLASS-NAME.
Return VALUE."
  ;; Warning: This is quite subtle: the :initform and :initfunction are tightly
  ;; coupled, it seems that both must be changed together.  We need to change
  ;; the class-slots and not the class-direct-slots.  TODO: Explain why.
  (let* ((class (closer-mop:ensure-finalized (find-class class-name)))
         (slot (find-slot class slot-name)))
<<<<<<< HEAD
    (setf
     (closer-mop:slot-definition-initfunction slot) (lambda () value)
     (closer-mop:slot-definition-initform slot) value)))

(defun make-keymap ()
  "Return an empty keymap."
  (make-hash-table :test 'equal))

(defmethod %%minibuffer-evaluate-javascript ((interface remote-interface)
                                             (window-id string) javascript
                                             &optional callback)
  "window-id: string. Dev purposes."
  (%%minibuffer-evaluate-javascript interface
                                    (gethash window-id (windows interface))
                                    javascript callback))

(defmethod %%window-delete ((interface remote-interface) (window-id string))
  "window-id: string. Dev purposes."
  (%rpc-send interface "window_delete" window-id)
  (with-slots (windows) interface
    (remhash window-id windows)))

(defmethod %%window-exists ((interface remote-interface) (window-id string))
  "window-id: string. Dev purposes."
  ;; we don't use (gethash window-id (windows interface)) because,
  ;; with manual tests, it can get out of sync.
  (%rpc-send interface "window_exists" window-id))

(defmethod %%window-set-minibuffer-height ((interface remote-interface)
                                           (window-id string)
                                           height)
  "window-id: string. Dev purposes."
  (%rpc-send interface "window_set_minibuffer_height" window-id height))

(defun make-window-and-active-buffer (interface &key (url "https://ddg.gg"))
  "For development purposes.
Make a window and an active buffer."
  (let* ((window (%%window-make interface))
         (buffer (%%buffer-make interface)))
    (set-active-buffer interface buffer)
    (%%buffer-load interface buffer url)
    (values window buffer)))

(defun list-windows (interface)
  "List the windows of the given interface. Dev purposes."
  (maphash (lambda (key val)
             (format t "~a ~a~&" key val))
          (windows interface)))

(defun reset (interface)
  "Clean up our list of windows and buffers.
Use this when you restart a platform port, that consequently our lisp
data structures get out of sync and when you don't want to restart the
lisp core."
  (setf (windows interface) (make-hash-table :test #'equal))
  (setf (buffers interface) (make-hash-table :test #'equal))
  (setf (last-active-window interface) nil)
  (setf (total-window-count interface) 0)
  (setf (total-buffer-count interface) 0)
  (setf (key-chord-stack interface) nil))
=======
    (setf (closer-mop:slot-definition-initfunction slot) (lambda () value))
    (setf (closer-mop:slot-definition-initform slot) value)))

(defun add-to-default-list (value class-name slot-name)
  "Add VALUE to the list SLOT-NAME from CLASS-NAME.
If VALUE is already present, move it to the head of the list."
  (setf (get-default class-name slot-name)
        (remove-duplicates (cons value
                                 (get-default class-name slot-name))
                           :from-end t)))

(defun member-string (string list)
  "Return the tail of LIST beginning whose first element is STRING."
  (check-type string string)
  (member string list :test #'string=))

;; This is mostly inspired by Emacs 26.2.
(defun file-size-human-readable (file-size &optional flavor)
  "Produce a string showing FILE-SIZE in human-readable form.

Optional second argument FLAVOR controls the units and the display format:

 If FLAVOR is nil or omitted, each kilobyte is 1024 bytes and the produced
    suffixes are \"k\", \"M\", \"G\", \"T\", etc.
 If FLAVOR is `si', each kilobyte is 1000 bytes and the produced suffixes
    are \"k\", \"M\", \"G\", \"T\", etc.
 If FLAVOR is `iec', each kilobyte is 1024 bytes and the produced suffixes
    are \"KiB\", \"MiB\", \"GiB\", \"TiB\", etc."
  (let ((power (if (or (null flavor) (eq flavor 'iec))
                   1024.0
                   1000.0))
        (post-fixes
          ;; none, kilo, mega, giga, tera, peta, exa, zetta, yotta
          (list "" "k" "M" "G" "T" "P" "E" "Z" "Y"))
        (format-string "~d~a~a"))
    (loop while (and (>= file-size power) (rest post-fixes))
          do (setf file-size (/ file-size power)
                   post-fixes (rest post-fixes)))
    (if (> (abs (- file-size (round file-size))) 0.05)
        (setf format-string "~,1f~a~a")
        (setf file-size (round file-size)))
    (format nil format-string
            file-size
            (if (and (eq flavor 'iec) (string= (first post-fixes) "k"))
                "K"
                (first post-fixes))
            (cond
              ((and (eq flavor 'iec)
                    (string= (first post-fixes) ""))
               "B")
              ((eq flavor 'iec) "iB")
              (t "")))))
>>>>>>> 90236cfd
<|MERGE_RESOLUTION|>--- conflicted
+++ resolved
@@ -166,68 +166,6 @@
   ;; the class-slots and not the class-direct-slots.  TODO: Explain why.
   (let* ((class (closer-mop:ensure-finalized (find-class class-name)))
          (slot (find-slot class slot-name)))
-<<<<<<< HEAD
-    (setf
-     (closer-mop:slot-definition-initfunction slot) (lambda () value)
-     (closer-mop:slot-definition-initform slot) value)))
-
-(defun make-keymap ()
-  "Return an empty keymap."
-  (make-hash-table :test 'equal))
-
-(defmethod %%minibuffer-evaluate-javascript ((interface remote-interface)
-                                             (window-id string) javascript
-                                             &optional callback)
-  "window-id: string. Dev purposes."
-  (%%minibuffer-evaluate-javascript interface
-                                    (gethash window-id (windows interface))
-                                    javascript callback))
-
-(defmethod %%window-delete ((interface remote-interface) (window-id string))
-  "window-id: string. Dev purposes."
-  (%rpc-send interface "window_delete" window-id)
-  (with-slots (windows) interface
-    (remhash window-id windows)))
-
-(defmethod %%window-exists ((interface remote-interface) (window-id string))
-  "window-id: string. Dev purposes."
-  ;; we don't use (gethash window-id (windows interface)) because,
-  ;; with manual tests, it can get out of sync.
-  (%rpc-send interface "window_exists" window-id))
-
-(defmethod %%window-set-minibuffer-height ((interface remote-interface)
-                                           (window-id string)
-                                           height)
-  "window-id: string. Dev purposes."
-  (%rpc-send interface "window_set_minibuffer_height" window-id height))
-
-(defun make-window-and-active-buffer (interface &key (url "https://ddg.gg"))
-  "For development purposes.
-Make a window and an active buffer."
-  (let* ((window (%%window-make interface))
-         (buffer (%%buffer-make interface)))
-    (set-active-buffer interface buffer)
-    (%%buffer-load interface buffer url)
-    (values window buffer)))
-
-(defun list-windows (interface)
-  "List the windows of the given interface. Dev purposes."
-  (maphash (lambda (key val)
-             (format t "~a ~a~&" key val))
-          (windows interface)))
-
-(defun reset (interface)
-  "Clean up our list of windows and buffers.
-Use this when you restart a platform port, that consequently our lisp
-data structures get out of sync and when you don't want to restart the
-lisp core."
-  (setf (windows interface) (make-hash-table :test #'equal))
-  (setf (buffers interface) (make-hash-table :test #'equal))
-  (setf (last-active-window interface) nil)
-  (setf (total-window-count interface) 0)
-  (setf (total-buffer-count interface) 0)
-  (setf (key-chord-stack interface) nil))
-=======
     (setf (closer-mop:slot-definition-initfunction slot) (lambda () value))
     (setf (closer-mop:slot-definition-initform slot) value)))
 
@@ -280,4 +218,56 @@
                "B")
               ((eq flavor 'iec) "iB")
               (t "")))))
->>>>>>> 90236cfd
+
+(defmethod %%minibuffer-evaluate-javascript ((interface remote-interface)
+                                             (window-id string) javascript
+                                             &optional callback)
+  "window-id: string. Dev purposes."
+  (%%minibuffer-evaluate-javascript interface
+                                    (gethash window-id (windows interface))
+                                    javascript callback))
+
+(defmethod %%window-delete ((interface remote-interface) (window-id string))
+  "window-id: string. Dev purposes."
+  (%rpc-send interface "window_delete" window-id)
+  (with-slots (windows) interface
+    (remhash window-id windows)))
+
+(defmethod %%window-exists ((interface remote-interface) (window-id string))
+  "window-id: string. Dev purposes."
+  ;; we don't use (gethash window-id (windows interface)) because,
+  ;; with manual tests, it can get out of sync.
+  (%rpc-send interface "window_exists" window-id))
+
+(defmethod %%window-set-minibuffer-height ((interface remote-interface)
+                                           (window-id string)
+                                           height)
+  "window-id: string. Dev purposes."
+  (%rpc-send interface "window_set_minibuffer_height" window-id height))
+
+(defun make-window-and-active-buffer (interface &key (url "https://ddg.gg"))
+  "For development purposes.
+Make a window and an active buffer."
+  (let* ((window (%%window-make interface))
+         (buffer (%%buffer-make interface)))
+    (set-active-buffer interface buffer)
+    (%%buffer-load interface buffer url)
+    (values window buffer)))
+
+(defun list-windows (interface)
+  "List the windows of the given interface. Dev purposes."
+  (maphash (lambda (key val)
+             (format t "~a ~a~&" key val))
+          (windows interface)))
+
+(defun reset (interface)
+  "Clean up our list of windows and buffers.
+Use this when you restart a platform port, that consequently our lisp
+data structures get out of sync and when you don't want to restart the
+lisp core."
+  (setf (windows interface) (make-hash-table :test #'equal))
+  (setf (buffers interface) (make-hash-table :test #'equal))
+  (setf (last-active-window interface) nil)
+  (setf (total-window-count interface) 0)
+  (setf (total-buffer-count interface) 0)
+  (setf (key-chord-stack interface) nil))