--- conflicted
+++ resolved
@@ -343,25 +343,6 @@
                `(("cookies-path" ,(namestring (cookies-path buffer)))))
     buffer))
 
-<<<<<<< HEAD
-(defun list-buffers (interface)
-  "Print the buffers of the given interface with their id."
-  (maphash (lambda (key val)
-                 (format t "~a ~a~&" key val))
-               (buffers interface)))
-
-;; TODO: Use keys instead of &optional.
-(defmethod buffer-make ((interface remote-interface)
-                        &optional
-                          (name "default")
-                          mode)
-  (let* ((buffer (%%buffer-make interface :name name :mode mode)))
-    (when (mode buffer)
-      (setup (mode buffer) buffer))
-    buffer))
-
-=======
->>>>>>> 90236cfd
 (defmethod %get-inactive-buffer ((interface remote-interface))
   (let ((active-buffers
           (mapcar #'active-buffer
